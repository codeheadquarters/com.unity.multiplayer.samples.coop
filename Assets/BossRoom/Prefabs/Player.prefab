--- conflicted
+++ resolved
@@ -181,19 +181,6 @@
   m_Script: {fileID: 11500000, guid: edb78c1621dad5149bb47b96120d3fbf, type: 3}
   m_Name: 
   m_EditorClassIdentifier: 
-<<<<<<< HEAD
-  NetworkPosition:
-    InternalValue: {x: 0, y: 0, z: 0}
-  NetworkRotationY:
-    InternalValue: 0
-  NetworkMovementSpeed:
-    InternalValue: 0
-  HitPoints:
-    InternalValue: 0
-  Mana:
-    InternalValue: 0
-=======
->>>>>>> a5d29c31
 --- !u!114 &4600110157238723776
 MonoBehaviour:
   m_ObjectHideFlags: 0
