--- conflicted
+++ resolved
@@ -30,21 +30,9 @@
         private bool m_ExecFired;
         private ulong m_ProvisionalTarget;
 
-<<<<<<< HEAD
+        //cache Physics Cast hits, to minimize allocs. 
         public MeleeAction(ServerCharacter parent, ref ActionRequestData data) : base(parent, ref data)
-=======
-        //cache Physics Cast hits, to minimize allocs. 
-        private static RaycastHit[] s_Hits;
-        private const int k_MaxDetects = 4;
-        private ulong m_ProvisionalTarget;
-
-        public MeleeAction(ServerCharacter parent, ref ActionRequestData data, int level) : base(parent, ref data, level)
->>>>>>> 144260b0
         {
-            if (s_Hits == null)
-            {
-                s_Hits = new RaycastHit[k_MaxDetects];
-            }
         }
 
         public override bool Start()
@@ -85,38 +73,19 @@
         {
             //this simple detect just does a boxcast out from our position in the direction we're facing, out to the range of the attack.
 
-<<<<<<< HEAD
             RaycastHit[] results;
             int numResults = ActionUtils.DetectMeleeFoe(m_Parent.IsNPC, m_Parent.GetComponent<Collider>(), Description, out results);
 
             if (numResults == 0) { return null; }
-=======
-            var myBounds = this.m_Parent.GetComponent<Collider>().bounds;
->>>>>>> 144260b0
 
             //everything that passes the mask should have a ServerCharacter component. 
             ServerCharacter foundFoe = results[0].collider.GetComponent<ServerCharacter>();
 
-<<<<<<< HEAD
-=======
-            int numResults = Physics.BoxCastNonAlloc(m_Parent.transform.position, myBounds.extents,
-                m_Parent.transform.forward, s_Hits, Quaternion.identity, Description.Range, mask);
-
-            if (numResults == 0) { return null; }
-
-            //everything that passes the mask should have a ServerCharacter component. 
-            ServerCharacter foundFoe = s_Hits[0].collider.GetComponent<ServerCharacter>();
-
->>>>>>> 144260b0
             //we always prefer the hinted foe. If he's still in range, he should take the damage, because he's who the client visualization
             //system will play the hit-react on (in case there's any ambiguity). 
             for (int i = 0; i < numResults; i++)
             {
-<<<<<<< HEAD
                 var serverChar = results[i].collider.GetComponent<ServerCharacter>();
-=======
-                var serverChar = s_Hits[i].collider.GetComponent<ServerCharacter>();
->>>>>>> 144260b0
                 if (serverChar.NetworkId == foeHint)
                 {
                     foundFoe = serverChar;
