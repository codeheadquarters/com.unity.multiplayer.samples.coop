using System;
using System.Collections.Generic;
using UnityEngine;

namespace BossRoom.Server
{
    /// <summary>
    /// Handles enemy AI. Contains AIStateLogics that handle some of the details,
    /// and has various utility functions that are called by those AIStateLogics
    /// </summary>
    public class AIBrain
    {
        private enum AIStateType
        {
            ATTACK,
            //WANDER,
            IDLE,
        }

        private ServerCharacter m_ServerCharacter;
        private ActionPlayer m_ActionPlayer;
        private AIStateType m_CurrentState;
        private Dictionary<AIStateType, AIState> m_Logics;
        private List<ServerCharacter> m_HatedEnemies;

        public AIBrain(ServerCharacter me, ActionPlayer myActionPlayer)
        {
            m_ServerCharacter = me;
            m_ActionPlayer = myActionPlayer;

            m_Logics = new Dictionary<AIStateType, AIState>
            {
                [AIStateType.IDLE] = new IdleAIState(this),
                //[ AIStateType.WANDER ] = new WanderAIState(this), // not written yet
                [AIStateType.ATTACK] = new AttackAIState(this, m_ActionPlayer),
            };
            m_HatedEnemies = new List<ServerCharacter>();
            m_CurrentState = AIStateType.IDLE;
        }

        /// <summary>
        /// Should be called by the AIBrain's owner each Update()
        /// </summary>
        public void Update()
        {
            AIStateType newState = FindBestEligibleAIState();
            if (m_CurrentState != newState)
            {
                m_Logics[newState].Initialize();
            }
            m_CurrentState = newState;
            m_Logics[m_CurrentState].Update();
        }

        private AIStateType FindBestEligibleAIState()
        {
            // for now we assume the AI states are in order of appropriateness,
            // which may be nonsensical when there are more states
            foreach (AIStateType type in Enum.GetValues(typeof(AIStateType)))
            {
                if (m_Logics[type].IsEligible())
                {
                    return type;
                }
            }
            Debug.LogError("No AI states are valid!?!");
            return AIStateType.IDLE;
        }

        /// <summary>
        /// Returns true if it be appropriate for us to murder this character, starting right now!
        /// </summary>
        public bool IsAppropriateFoe(ServerCharacter potentialFoe)
        {
            if (potentialFoe == null || potentialFoe.IsNPC || potentialFoe.NetState.NetworkLifeState.Value != LifeState.ALIVE)
            {
                return false;
            }

            // Also, we could use NavMesh.Raycast() to see if we have line of sight to foe?
            return true;
        }

        /// <summary>
        /// Notify the AIBrain that we should consider this character an enemy.
        /// </summary>
        /// <param name="character"></param>
        public void Hate(ServerCharacter character)
        {
            if (!m_HatedEnemies.Contains(character))
            {
                m_HatedEnemies.Add(character);
            }
        }

        /// <summary>
        /// Return the raw list of hated enemies -- treat as read-only!
        /// </summary>
        public List<ServerCharacter> GetHatedEnemies()
        {
            // first we clean the list -- remove any enemies that have disappeared (became null), are dead, etc.
            m_HatedEnemies.RemoveAll(enemy => !IsAppropriateFoe(enemy));
            return m_HatedEnemies;
        }

        /// <summary>
        /// Retrieve info about who we are. Treat as read-only!
        /// </summary>
        /// <returns></returns>
        public ServerCharacter GetMyServerCharacter()
        {
            return m_ServerCharacter;
        }
<<<<<<< HEAD

        /// <summary>
        /// Convenience getter that returns the CharacterData associated with this creature. 
        /// </summary>
        public CharacterClass CharacterData
        {
            get
            {
                return GameDataSource.s_Instance.CharacterDataByType[m_ServerCharacter.NetState.CharacterType.Value];
            }
        }

        #endregion
=======
>>>>>>> cd1dfb92
    }
}<|MERGE_RESOLUTION|>--- conflicted
+++ resolved
@@ -111,8 +111,6 @@
         {
             return m_ServerCharacter;
         }
-<<<<<<< HEAD
-
         /// <summary>
         /// Convenience getter that returns the CharacterData associated with this creature. 
         /// </summary>
@@ -124,8 +122,5 @@
             }
         }
 
-        #endregion
-=======
->>>>>>> cd1dfb92
     }
 }