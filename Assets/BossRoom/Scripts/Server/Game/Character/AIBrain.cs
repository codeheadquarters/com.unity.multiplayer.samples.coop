--- conflicted
+++ resolved
@@ -119,11 +119,7 @@
         {
             get
             {
-<<<<<<< HEAD
-                return GameDataSource.s_Instance.CharacterDataByType[m_ServerCharacter.NetState.CharacterType.Value];
-=======
                 return GameDataSource.Instance.CharacterDataByType[m_ServerCharacter.NetState.CharacterType.Value];
->>>>>>> e24c050b
             }
         }
 
