--- conflicted
+++ resolved
@@ -139,11 +139,7 @@
                 {
                     // pass avatar GUID to PersistentPlayer
                     persistentPlayer.NetworkAvatarGuidState.AvatarGuidArray.Value =
-<<<<<<< HEAD
-                        CharSelectData.AvatarConfiguration[playerInfo.SeatIdx].Guid;
-=======
                         CharSelectData.AvatarConfiguration[playerInfo.SeatIdx].Guid.ToNetworkGuid();
->>>>>>> 59eb1bb1
                 }
             }
         }
