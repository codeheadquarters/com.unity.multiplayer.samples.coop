<<<<<<< HEAD
using System.Collections.Generic;
using Unity.Netcode;
=======
using System;
using MLAPI;
>>>>>>> 8431933a
using UnityEngine;

namespace BossRoom.Server
{
    /// <summary>
    /// Server-side logic for a door. This particular type of door
    /// is opened when a player stands on a floor switch.
    /// (Assign the floor switches for this door in the editor.)
    /// </summary>
    [RequireComponent(typeof(NetworkDoorState))]
    public class ServerSwitchedDoor : NetworkBehaviour
    {
        [SerializeField]
        NetworkFloorSwitchState[] m_SwitchesThatOpenThisDoor;

        [SerializeField]
        Animator m_Animator;

        [SerializeField]
        NetworkDoorState m_NetworkDoorState;

        const string k_AnimatorDoorOpenBoolVarName = "IsOpen";

        [SerializeField, HideInInspector]
        int m_AnimatorDoorOpenBoolID;

        void Awake()
        {
            // don't let Update() run until after OnNetworkSpawn()
            enabled = false;

            if (m_SwitchesThatOpenThisDoor.Length == 0)
                Debug.LogError("Door has no switches and can never be opened!", gameObject);
        }

        public override void OnNetworkSpawn()
        {
            enabled = IsServer;

            DoorStateChanged(false, m_NetworkDoorState.IsOpen.Value);

            m_NetworkDoorState.IsOpen.OnValueChanged += DoorStateChanged;
        }

        void Update()
        {
            var isAnySwitchOn = false;
            foreach (var floorSwitch in m_SwitchesThatOpenThisDoor)
            {
                if (floorSwitch && floorSwitch.IsSwitchedOn.Value)
                {
                    isAnySwitchOn = true;
                    break;
                }
            }

            m_NetworkDoorState.IsOpen.Value = isAnySwitchOn;
        }

        void DoorStateChanged(bool previousValue, bool newValue)
        {
            m_Animator.SetBool(m_AnimatorDoorOpenBoolID, newValue);
        }

        void OnValidate()
        {
            m_AnimatorDoorOpenBoolID = Animator.StringToHash(k_AnimatorDoorOpenBoolVarName);
        }
    }
}<|MERGE_RESOLUTION|>--- conflicted
+++ resolved
@@ -1,10 +1,5 @@
-<<<<<<< HEAD
 using System.Collections.Generic;
 using Unity.Netcode;
-=======
-using System;
-using MLAPI;
->>>>>>> 8431933a
 using UnityEngine;
 
 namespace BossRoom.Server
