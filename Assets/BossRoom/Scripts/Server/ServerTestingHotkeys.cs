--- conflicted
+++ resolved
@@ -56,12 +56,7 @@
             }
             if (m_InstantQuitKeyCode != KeyCode.None && Input.GetKeyDown(m_InstantQuitKeyCode))
             {
-<<<<<<< HEAD
-                GameStateRelay.SetRelayObject(false); // indicate to the post-game screen that the game was lost
                 NetworkManager.SceneManager.LoadScene("PostGame", LoadSceneMode.Single);
-=======
-                NetworkManager.SceneManager.SwitchScene("PostGame");
->>>>>>> 8431933a
             }
         }
     }
