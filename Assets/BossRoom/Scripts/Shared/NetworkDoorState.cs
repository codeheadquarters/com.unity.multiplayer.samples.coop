<<<<<<< HEAD
using Unity.Netcode;
=======
using MLAPI;
using MLAPI.NetworkVariable;
using UnityEngine;
>>>>>>> 8431933a

namespace BossRoom
{
<<<<<<< HEAD
    public NetworkVariable<bool> IsOpen { get; } = new NetworkVariable<bool>();
=======
    /// <summary>
    /// Network state for a door which can be opened by pressing on a floor switch.
    /// </summary>
    public class NetworkDoorState : NetworkBehaviour
    {
        public NetworkVariableBool IsOpen { get; } = new NetworkVariableBool();
    }
>>>>>>> 8431933a
}<|MERGE_RESOLUTION|>--- conflicted
+++ resolved
@@ -1,22 +1,12 @@
-<<<<<<< HEAD
 using Unity.Netcode;
-=======
-using MLAPI;
-using MLAPI.NetworkVariable;
-using UnityEngine;
->>>>>>> 8431933a
 
 namespace BossRoom
 {
-<<<<<<< HEAD
-    public NetworkVariable<bool> IsOpen { get; } = new NetworkVariable<bool>();
-=======
-    /// <summary>
-    /// Network state for a door which can be opened by pressing on a floor switch.
-    /// </summary>
     public class NetworkDoorState : NetworkBehaviour
     {
-        public NetworkVariableBool IsOpen { get; } = new NetworkVariableBool();
+        /// <summary>
+        /// Network state for a door which can be opened by pressing on a floor switch
+        /// </summary>
+        public NetworkVariable<bool> IsOpen { get; } = new NetworkVariable<bool>();
     }
->>>>>>> 8431933a
 }