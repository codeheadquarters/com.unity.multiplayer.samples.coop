--- conflicted
+++ resolved
@@ -78,11 +78,7 @@
     }
 
     /// <summary>
-<<<<<<< HEAD
-    /// FIXME [GOMPS-99]: this list will be turned into a collection of Scriptable Objects. 
-=======
     /// FIXME [GOMPS-99]: this list will be turned into a collection of Scriptable Objects.
->>>>>>> 144260b0
     /// Question: Do we want to show how to do skill levels, as I am doing here?
     /// </summary>
     public class ActionData
@@ -91,15 +87,9 @@
         {
             { ActionType.TANK_BASEATTACK , new List<ActionDescription>
                 {
-<<<<<<< HEAD
                     {new ActionDescription{Logic=ActionLogic.MELEE, Amount=10, ManaCost=2, ExecTime_s=0.3f, Duration_s=1.2f, Range=2f, Anim="Attack1" } },  //level 1
                     {new ActionDescription{Logic=ActionLogic.MELEE, Amount=15, ManaCost=2, ExecTime_s=0.3f, Duration_s=1.2f, Range=2f, Anim="Attack1" } },  //level 2
                     {new ActionDescription{Logic=ActionLogic.MELEE, Amount=20, ManaCost=2, ExecTime_s=0.3f, Duration_s=1.2f, Range=2f, Anim="Attack1" } },  //level 3
-=======
-                    {new ActionDescription{Logic=ActionLogic.MELEE, Amount=10, ManaCost=2, ExecTime_s=0.3f, Duration_s=0.5f, Range=2f, Anim="Todo" } },  //level 1
-                    {new ActionDescription{Logic=ActionLogic.MELEE, Amount=15, ManaCost=2, ExecTime_s=0.3f, Duration_s=0.5f, Range=2f, Anim="Todo" } },  //level 2
-                    {new ActionDescription{Logic=ActionLogic.MELEE, Amount=20, ManaCost=2, ExecTime_s=0.3f, Duration_s=0.5f, Range=2f, Anim="Todo" } },  //level 3
->>>>>>> 144260b0
                 }
             },
 
@@ -114,19 +104,14 @@
             { ActionType.GENERAL_CHASE, new List<ActionDescription>
                 {
                     {new ActionDescription{Logic=ActionLogic.CHASE } }
-<<<<<<< HEAD
-                }
-            }
-=======
                 } 
             },
             
             { ActionType.GENERAL_REVIVE, new List<ActionDescription> 
                 {
                     {new ActionDescription{Logic=ActionLogic.REVIVE, Amount=10, ExecTime_s=0.3f, Duration_s=0.5f, Anim="Todo"  } }
-                } 
+                }
             }   
->>>>>>> 144260b0
         };
     }
 
