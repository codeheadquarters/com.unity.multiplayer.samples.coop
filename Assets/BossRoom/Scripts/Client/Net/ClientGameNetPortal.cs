--- conflicted
+++ resolved
@@ -1,182 +1,170 @@
-using System;
-using UnityEngine;
-using UnityEngine.SceneManagement;
-using MLAPI;
-using MLAPI.Transports;
-using MLAPI.Transports.UNET;
-
-namespace BossRoom.Client
-{
-    /// <summary>
-    /// Client side logic for a GameNetPortal. Contains implementations for all of GameNetPortal's S2C RPCs.
-    /// </summary>
-    [RequireComponent(typeof(GameNetPortal))]
-    public class ClientGameNetPortal : MonoBehaviour
-    {
-        private GameNetPortal m_Portal;
-
-        /// <summary>
-        /// Time in seconds before the client considers a lack of server response a timeout
-        /// </summary>
-        private const int k_TimeoutDuration = 10;
-
-        public event Action<ConnectStatus> ConnectFinished;
-
-        /// <summary>
-        /// This event fires when the client sent out a request to start the client, but failed to hear back after an allotted amount of
-        /// time from the host.
-        /// </summary>
-        public event Action NetworkTimedOut;
-
-        void Start()
-        {
-            m_Portal = GetComponent<GameNetPortal>();
-            m_Portal.NetworkStarted += NetworkStart;
-            m_Portal.ConnectFinished += OnConnectFinished;
-            m_Portal.NetManager.OnClientDisconnectCallback += OnDisconnectOrTimeout;
-        }
-
-        private void NetworkStart()
-        {
-            if (!m_Portal.NetManager.IsClient)
-            {
-                enabled = false;
-            }
-            else
-            {
-                SceneManager.sceneLoaded += (Scene scene, LoadSceneMode mode) =>
-                {
-                    m_Portal.C2SSceneChanged(SceneManager.GetActiveScene().buildIndex);
-                };
-            }
-        }
-
-        private void OnConnectFinished(ConnectStatus status)
-        {
-            //on success, there is nothing to do (the MLAPI scene management system will take us to the next scene).
-            //on failure, we must raise an event so that the UI layer can display something.
-            Debug.Log("RecvConnectFinished Got status: " + status);
-
-            ConnectFinished?.Invoke(status);
-        }
-
-        private void OnDisconnectOrTimeout(ulong clientID)
-        {
-            //On a client disconnect we want to take them back to the main menu.
-            //We have to check here in SceneManager if our active scene is the main menu, as if it is, it means we timed out rather than a raw disconnect;
-            if (UnityEngine.SceneManagement.SceneManager.GetActiveScene().name != "MainMenu")
-            {
-                //FIXME:  Currently it is not possible to safely load back to the Main Menu scene due to Persisting objects getting recreated
-                //We still don't want to invoke the network timeout event, however.
-            }
-            else
-            {
-                NetworkTimedOut?.Invoke();
-            }
-        }
-
-        /// <summary>
-        /// Either loads a Guid string from Unity preferences, or creates one and checkpoints it, then returns it.
-        /// </summary>
-        /// <returns>The Guid that uniquely identifies this client install, in string form. </returns>
-        private static string GetOrCreateGuid()
-        {
-            if (PlayerPrefs.HasKey("client_guid"))
-            {
-                return PlayerPrefs.GetString("client_guid");
-            }
-
-            var guid = System.Guid.NewGuid();
-            var guidString = guid.ToString();
-
-            PlayerPrefs.SetString("client_guid", guidString);
-            return guidString;
-        }
-
-        /// <summary>
-        /// Wraps the invocation of NetworkManager.StartClient, including our GUID as the payload.
-        /// </summary>
-        /// <remarks>
-        /// This method must be static because, when it is invoked, the client still doesn't know it's a client yet, and in particular, GameNetPortal hasn't
-        /// yet initialized its client and server GNP-Logic objects yet (which it does in NetworkStart, based on the role that the current player is performing).
-        /// </remarks>
-        /// <param name="portal"> </param>
-        /// <param name="ipaddress">the IP address of the host to connect to. (currently IPV4 only)</param>
-        /// <param name="port">The port of the host to connect to. </param>
-        public static void StartClient(GameNetPortal portal, string ipaddress, int port)
-        {
-<<<<<<< HEAD
-            var clientGuid = GetOrCreateGuid();
-            var payload = $"client_guid={clientGuid}\n"; //minimal format where key=value pairs are separated by newlines.
-                   payload += $"client_scene={UnityEngine.SceneManagement.SceneManager.GetActiveScene().buildIndex}\n";
-                   payload += $"player_name={portal.PlayerName}\n";
-
-            var payloadBytes = System.Text.Encoding.UTF8.GetBytes(payload);
-
-            //DMW_NOTE: non-portable. We need to be updated when moving to UTP transport.
-            var chosenTransport = NetworkManager.Singleton.NetworkConfig.NetworkTransport;
-=======
-            //DMW_NOTE: non-portable. We need to be updated when moving to UTP transport.
-            var chosenTransport = NetworkingManager.Singleton.gameObject.GetComponent<TransportPicker>().IpHostTransport;
->>>>>>> 7c6c0ab5
-            switch (chosenTransport)
-            {
-                case LiteNetLibTransport.LiteNetLibTransport liteNetLibTransport:
-                    liteNetLibTransport.Address = ipaddress;
-                    liteNetLibTransport.Port = (ushort)port;
-                    break;
-                case UNetTransport unetTransport:
-                    unetTransport.ConnectAddress = ipaddress;
-                    unetTransport.ConnectPort = port;
-                    break;
-                default:
-                    throw new ArgumentOutOfRangeException(nameof(chosenTransport));
-            }
-
-            ConnectClient(portal);
-        }
-
-        /// <summary>
-        /// Wraps the invocation of NetworkingManager.StartClient, including our GUID as the payload.
-        /// </summary>
-        /// <remarks>
-        /// Relay version of <see cref="StartClient"/>, see start client remarks for more information.
-        /// </remarks>
-        /// <param name="portal"> </param>
-        /// <param name="roomName">The room name of the host to connect to.</param>
-        public static void StartClientRelayMode(GameNetPortal portal, string roomName)
-        {
-            var chosenTransport  = NetworkingManager.Singleton.gameObject.GetComponent<TransportPicker>().RelayTransport;
-            NetworkingManager.Singleton.NetworkConfig.NetworkTransport = chosenTransport;
-
-            switch (chosenTransport)
-            {
-                case PhotonRealtimeTransport photonRealtimeTransport:
-                    photonRealtimeTransport.RoomName = roomName;
-                    break;
-                default:
-                    throw new Exception($"unhandled relay transport {chosenTransport.GetType()}");
-            }
-
-            ConnectClient(portal);
-        }
-
-        private static void ConnectClient(GameNetPortal portal)
-        {
-            var clientGuid = GetOrCreateGuid();
-            var payload = $"client_guid={clientGuid}\n"; //minimal format where key=value pairs are separated by newlines.
-            payload += $"client_scene={UnityEngine.SceneManagement.SceneManager.GetActiveScene().buildIndex}\n";
-            payload += $"player_name={portal.PlayerName}\n";
-
-            var payloadBytes = System.Text.Encoding.UTF8.GetBytes(payload);
-
-            portal.NetManager.NetworkConfig.ConnectionData = payloadBytes;
-            portal.NetManager.NetworkConfig.ClientConnectionBufferTimeout = k_TimeoutDuration;
-
-            //and...we're off! MLAPI will establish a socket connection to the host.
-            //  If the socket connection fails, we'll hear back by [???] (FIXME: GOMPS-79, need to handle transport layer failures too).
-            //  If the socket connection succeeds, we'll get our RecvConnectFinished invoked. This is where game-layer failures will be reported.
-            portal.NetManager.StartClient();
-        }
-    }
-}
+using System;
+using UnityEngine;
+using UnityEngine.SceneManagement;
+using MLAPI;
+using MLAPI.Transports;
+using MLAPI.Transports.UNET;
+
+namespace BossRoom.Client
+{
+    /// <summary>
+    /// Client side logic for a GameNetPortal. Contains implementations for all of GameNetPortal's S2C RPCs.
+    /// </summary>
+    [RequireComponent(typeof(GameNetPortal))]
+    public class ClientGameNetPortal : MonoBehaviour
+    {
+        private GameNetPortal m_Portal;
+
+        /// <summary>
+        /// Time in seconds before the client considers a lack of server response a timeout
+        /// </summary>
+        private const int k_TimeoutDuration = 10;
+
+        public event Action<ConnectStatus> ConnectFinished;
+
+        /// <summary>
+        /// This event fires when the client sent out a request to start the client, but failed to hear back after an allotted amount of
+        /// time from the host.
+        /// </summary>
+        public event Action NetworkTimedOut;
+
+        void Start()
+        {
+            m_Portal = GetComponent<GameNetPortal>();
+            m_Portal.NetworkStarted += NetworkStart;
+            m_Portal.ConnectFinished += OnConnectFinished;
+            m_Portal.NetManager.OnClientDisconnectCallback += OnDisconnectOrTimeout;
+        }
+
+        private void NetworkStart()
+        {
+            if (!m_Portal.NetManager.IsClient)
+            {
+                enabled = false;
+            }
+            else
+            {
+                SceneManager.sceneLoaded += (Scene scene, LoadSceneMode mode) =>
+                {
+                    m_Portal.C2SSceneChanged(SceneManager.GetActiveScene().buildIndex);
+                };
+            }
+        }
+
+        private void OnConnectFinished(ConnectStatus status)
+        {
+            //on success, there is nothing to do (the MLAPI scene management system will take us to the next scene).
+            //on failure, we must raise an event so that the UI layer can display something.
+            Debug.Log("RecvConnectFinished Got status: " + status);
+
+            ConnectFinished?.Invoke(status);
+        }
+
+        private void OnDisconnectOrTimeout(ulong clientID)
+        {
+            //On a client disconnect we want to take them back to the main menu.
+            //We have to check here in SceneManager if our active scene is the main menu, as if it is, it means we timed out rather than a raw disconnect;
+            if (UnityEngine.SceneManagement.SceneManager.GetActiveScene().name != "MainMenu")
+            {
+                //FIXME:  Currently it is not possible to safely load back to the Main Menu scene due to Persisting objects getting recreated
+                //We still don't want to invoke the network timeout event, however.
+            }
+            else
+            {
+                NetworkTimedOut?.Invoke();
+            }
+        }
+
+        /// <summary>
+        /// Either loads a Guid string from Unity preferences, or creates one and checkpoints it, then returns it.
+        /// </summary>
+        /// <returns>The Guid that uniquely identifies this client install, in string form. </returns>
+        private static string GetOrCreateGuid()
+        {
+            if (PlayerPrefs.HasKey("client_guid"))
+            {
+                return PlayerPrefs.GetString("client_guid");
+            }
+
+            var guid = System.Guid.NewGuid();
+            var guidString = guid.ToString();
+
+            PlayerPrefs.SetString("client_guid", guidString);
+            return guidString;
+        }
+
+        /// <summary>
+        /// Wraps the invocation of NetworkManager.StartClient, including our GUID as the payload.
+        /// </summary>
+        /// <remarks>
+        /// This method must be static because, when it is invoked, the client still doesn't know it's a client yet, and in particular, GameNetPortal hasn't
+        /// yet initialized its client and server GNP-Logic objects yet (which it does in NetworkStart, based on the role that the current player is performing).
+        /// </remarks>
+        /// <param name="portal"> </param>
+        /// <param name="ipaddress">the IP address of the host to connect to. (currently IPV4 only)</param>
+        /// <param name="port">The port of the host to connect to. </param>
+        public static void StartClient(GameNetPortal portal, string ipaddress, int port)
+        {
+            //DMW_NOTE: non-portable. We need to be updated when moving to UTP transport.
+            var chosenTransport = NetworkManager.Singleton.gameObject.GetComponent<TransportPicker>().IpHostTransport;
+            switch (chosenTransport)
+            {
+                case LiteNetLibTransport.LiteNetLibTransport liteNetLibTransport:
+                    liteNetLibTransport.Address = ipaddress;
+                    liteNetLibTransport.Port = (ushort)port;
+                    break;
+                case UNetTransport unetTransport:
+                    unetTransport.ConnectAddress = ipaddress;
+                    unetTransport.ConnectPort = port;
+                    break;
+                default:
+                    throw new ArgumentOutOfRangeException(nameof(chosenTransport));
+            }
+
+            ConnectClient(portal);
+        }
+
+        /// <summary>
+        /// Wraps the invocation of NetworkingManager.StartClient, including our GUID as the payload.
+        /// </summary>
+        /// <remarks>
+        /// Relay version of <see cref="StartClient"/>, see start client remarks for more information.
+        /// </remarks>
+        /// <param name="portal"> </param>
+        /// <param name="roomName">The room name of the host to connect to.</param>
+        public static void StartClientRelayMode(GameNetPortal portal, string roomName)
+        {
+            var chosenTransport  = NetworkingManager.Singleton.gameObject.GetComponent<TransportPicker>().RelayTransport;
+            NetworkingManager.Singleton.NetworkConfig.NetworkTransport = chosenTransport;
+
+            switch (chosenTransport)
+            {
+                case PhotonRealtimeTransport photonRealtimeTransport:
+                    photonRealtimeTransport.RoomName = roomName;
+                    break;
+                default:
+                    throw new Exception($"unhandled relay transport {chosenTransport.GetType()}");
+            }
+
+            ConnectClient(portal);
+        }
+
+        private static void ConnectClient(GameNetPortal portal)
+        {
+            var clientGuid = GetOrCreateGuid();
+            var payload = $"client_guid={clientGuid}\n"; //minimal format where key=value pairs are separated by newlines.
+            payload += $"client_scene={UnityEngine.SceneManagement.SceneManager.GetActiveScene().buildIndex}\n";
+            payload += $"player_name={portal.PlayerName}\n";
+
+            var payloadBytes = System.Text.Encoding.UTF8.GetBytes(payload);
+
+            portal.NetManager.NetworkConfig.ConnectionData = payloadBytes;
+            portal.NetManager.NetworkConfig.ClientConnectionBufferTimeout = k_TimeoutDuration;
+
+            //and...we're off! MLAPI will establish a socket connection to the host.
+            //  If the socket connection fails, we'll hear back by [???] (FIXME: GOMPS-79, need to handle transport layer failures too).
+            //  If the socket connection succeeds, we'll get our RecvConnectFinished invoked. This is where game-layer failures will be reported.
+            portal.NetManager.StartClient();
+        }
+    }
+}