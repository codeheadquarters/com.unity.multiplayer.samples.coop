--- conflicted
+++ resolved
@@ -122,15 +122,8 @@
       "dependencies": {
         "com.unity.learn.iet-framework": "1.2.1",
         "com.unity.multiplayer.tools": "1.0.0",
-<<<<<<< HEAD
-        "com.unity.netcode.gameobjects": "1.0.1",
+        "com.unity.netcode.gameobjects": "1.0.2",
         "com.unity.services.relay": "1.0.3"
-=======
-        "com.unity.netcode.gameobjects": "1.0.2",
-        "com.unity.services.authentication": "1.0.0-pre.4",
-        "com.unity.services.lobby": "1.0.0-pre.6",
-        "com.unity.services.relay": "1.0.2"
->>>>>>> 554bbebb
       }
     },
     "com.unity.multiplayer.tools": {
@@ -147,11 +140,7 @@
       "url": "https://packages.unity.com"
     },
     "com.unity.netcode.gameobjects": {
-<<<<<<< HEAD
-      "version": "1.0.1",
-=======
       "version": "1.0.2",
->>>>>>> 554bbebb
       "depth": 0,
       "source": "registry",
       "dependencies": {
