--- conflicted
+++ resolved
@@ -9,14 +9,7 @@
   "dependencies": {
     "com.unity.learn.iet-framework": "1.2.1",
     "com.unity.multiplayer.tools": "1.0.0",
-<<<<<<< HEAD
-    "com.unity.netcode.gameobjects": "1.0.1",
+    "com.unity.netcode.gameobjects": "1.0.2",
     "com.unity.services.relay": "1.0.3"
-=======
-    "com.unity.netcode.gameobjects": "1.0.2",
-    "com.unity.services.authentication": "1.0.0-pre.4",
-    "com.unity.services.lobby": "1.0.0-pre.6",
-    "com.unity.services.relay": "1.0.2"
->>>>>>> 554bbebb
   }
 }